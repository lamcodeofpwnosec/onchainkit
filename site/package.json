--- conflicted
+++ resolved
@@ -9,12 +9,8 @@
     "sitemap": "node createSitemap.js"
   },
   "dependencies": {
-<<<<<<< HEAD
-    "@coinbase/onchainkit": "0.35.3",
+    "@coinbase/onchainkit": "0.35.5",
     "@radix-ui/react-popover": "^1.1.2",
-=======
-    "@coinbase/onchainkit": "0.35.5",
->>>>>>> 7d7b4366
     "@types/react": "latest",
     "@vercel/edge": "^1.1.1",
     "clsx": "^2.1.1",
