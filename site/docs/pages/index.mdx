---
title: OnchainKit
description: React components and TypeScript utilities for top-tier onchain apps.
content:
  width: 100%
layout: landing
showOutline: false
---

import { base } from 'viem/chains';
import { OnchainKitProvider } from '@coinbase/onchainkit';
import { Address, Avatar, Badge, EthBalance, Name, Identity } from '@coinbase/onchainkit/identity';
import { Swap, SwapAmountInput, SwapButton, SwapMessage, SwapToggleButton } from '@coinbase/onchainkit/swap';
import { color } from '@coinbase/onchainkit/theme';
import {
  ConnectWallet,
  Wallet,
  WalletDropdown,
  WalletDropdownBasename,
  WalletDropdownLink,
  WalletDropdownDisconnect,
} from '@coinbase/onchainkit/wallet';
import App from '../components/App';
import NavigationList from '../components/landing/NavigationList';
import SwapWrapper from '../components/SwapWrapper';
import TokenSelector from '../components/TokenSelector';
import WalletComponents from '../components/WalletComponents';
import TransactionWrapper from '../components/TransactionWrapper';
import FundWrapper from '../components/FundWrapper';
import {
  Transaction,
  TransactionButton,
  TransactionSponsor,
  TransactionStatus,
  TransactionStatusAction,
  TransactionStatusLabel,
} from '@coinbase/onchainkit/transaction';
import { FundButton } from '@coinbase/onchainkit/fund';
import Tweets from '../components/landing/Tweets'

<div id="blobs">
  <div
    className="css-blurry-gradient top-[-15%] opacity-30 blur-[75px] left-[10%]"
    style={{
      background: "radial-gradient(circle at 50% 50%, #818CF8, #818CF8)",
    }}
  />
  <div
    className="css-blurry-gradient"
    style={{ top: "-15%", left: "calc(50% + 280px)" }}
  />
  <div
    className="css-blurry-gradient"
    style={{ top: "45%", left: "90%", height: "220px", width: "220px" }}
  />
  <div
    className="css-blurry-gradient"
    style={{ top: "35%", left: "10%", height: "220px", width: "220px" }}
  />
  <div
    className="css-blurry-gradient css-blurry-gradient-mobile top-[-15%] opacity-30 blur-[75px] left-[10%]"
    style={{
      background: "radial-gradient(circle at 50% 50%, #818CF8, #818CF8)",
    }}
  />
  <div
    className="css-blurry-gradient css-blurry-gradient-mobile"
    style={{ top: "-15%", left: "210px", width: "200px" }}
  />
</div>

<div className="max-w-[1225px] mx-auto vp-doc relative px-[24px] mb-[26px] mt-0 md:px-0 md:mb-[64px]">
  <div className="mx-auto max-w-2xl">
    <div className="md:text-center flex flex-col gap-8 pt-[100px] pb-16">
      <h1 className="text-center text-6xl md:text-8xl font-medium no-underline text-gray-950 dark:text-gray-50 tracking-[-0.2rem]">OnchainKit</h1>
      <div className="landing-page-hero text-center text-xl md:text-2xl text-gray-950 dark:text-gray-50">
        <p>
          Build onchain apps with ready-to-use React components and Typescript utilities.
        </p>
      </div>
    </div>
    <div className="flex flex-col items-center gap-6 w-full">
      <div id="home-install" className="h-full w-10/12">

:::code-group

```bash [npm]
npm install @coinbase/onchainkit
```

```bash [yarn]
yarn add @coinbase/onchainkit
```

```bash [pnpm]
pnpm add @coinbase/onchainkit
```

```bash [bun]
bun add @coinbase/onchainkit
```

:::

    </div>
      <a href="/getting-started" title="Get started with OnchainKit" className="alternate-button mx-auto md:mx-0 flex justify-center items-center bg-indigo-600 hover:bg-indigo-700 text-gray-50 dark:bg-indigo-400 dark:text-gray-950 dark:hover:bg-indigo-300 font-bold leading-6 px-3 py-2 rounded-xl w-[140px]">
        Get started
      </a>
    </div>
  </div>
</div>
<div className="flex flex-col md:flex-row justify-between items-center md:mb-[64px] mx-auto max-w-[1225px] z-10 pt-[100px]">
  <div className="flex flex-col gap-4 md:flex-row">
    <h3 className="py-[15px] md:w-[365px] text-4xl md:text-4xl md:text-left text-center text-gray-950 dark:text-gray-50">Ready-to-use onchain components</h3>
  </div>
  <NavigationList />
</div>

<main className="landing-page css-main-container items-center flex flex-col mx-auto vp-doc relative px-0 mt-0">

{' '}

<section className="w-[1225px] max-w-full pt-[56px] px-1 md:px-0">
  <main id="wallet" className="pt-[56px] flex flex-col gap-4 md:flex-row md:text-left text-center">
    <a href="#wallet" title="Wallet Component details">
      <h3 className="basis-1/2 py-[15px] text-gray-950 dark:text-gray-50 text-4xl md:text-4xl">Wallet</h3>
    </a>
  </main>
  <aside className="pb-6">
    <p className="text-base md:text-base pb-[24px] md:text-left text-center text-gray-950 dark:text-gray-50">
      Create or connect wallet with [Connect Wallet](/wallet/wallet), powered by [Smart Wallet](https://www.smartwallet.dev/why).
    </p>
    <a href="/wallet/wallet" title="Start with Wallet Component" className="mx-auto md:m-0 flex justify-center items-center border border-indigo-600 text-indigo-600 hover:bg-gray-200 dark:hover:bg-gray-700 dark:border-indigo-400 dark:text-indigo-400 dark:hover:border-indigo-300 font-bold leading-6 px-3 py-2 rounded-xl border-solid w-[180px]">
      Start with Wallet
    </a>
    <div className="flex grow md:flex-row pt-[44px] flex-col">
      <div className="w-[664px] max-w-full">
```tsx twoslash
import { 
  ConnectWallet, 
  Wallet, 
  WalletDropdown, 
  WalletDropdownLink, 
  WalletDropdownBasename, 
  WalletDropdownDisconnect 
} from '@coinbase/onchainkit/wallet';
import { 
  Avatar, 
  Address, 
  Badge, 
  EthBalance, 
  Identity, 
  Name 
} from '@coinbase/onchainkit/identity';
// ---cut-before---
<Wallet>
  <ConnectWallet>
    <Avatar className="h-6 w-6" />
    <Name />
  </ConnectWallet>
  <WalletDropdown>
    <Identity className="px-4 pt-3 pb-2" hasCopyAddressOnClick>
      <Avatar />
      <Name>
        <Badge className="badge"/>
      </Name>
      <Address />
      <EthBalance />
    </Identity>
    <WalletDropdownLink icon="wallet" href="https://keys.coinbase.com">
      Wallet
    </WalletDropdownLink>
    <WalletDropdownBasename />
    <WalletDropdownDisconnect />
  </WalletDropdown>
</Wallet>
```
      </div>
      <div className='flex grow items-center justify-center h-24 mt-[50px] md:mt-0 md:h-auto'>
<WalletComponents>
  <Wallet>
    <ConnectWallet>
      <Avatar className="h-6 w-6" />
      <Name />
    </ConnectWallet>
    <WalletDropdown>
      <Identity className="px-4 pt-3 pb-2" hasCopyAddressOnClick>
        <Avatar />
        <Name>
          <Badge className="badge"/>
        </Name>
        <Address className={color.foregroundMuted} />
        <EthBalance />
      </Identity>
      <WalletDropdownLink icon="wallet" href="https://keys.coinbase.com">
        Wallet
      </WalletDropdownLink>
      <WalletDropdownBasename />
      <WalletDropdownDisconnect />
    </WalletDropdown>
  </Wallet>
</WalletComponents>
      </div>
    </div>
  </aside>

  <main id="transaction" className="pt-[56px] flex flex-col gap-4 md:flex-row md:text-left text-center">
    <a href="#transaction" title="Transaction Component details">
      <h3 className="basis-1/2 py-[15px] text-4xl md:text-4xl text-gray-950 dark:text-gray-50">Transaction</h3>
    </a>
  </main>
  <aside className="pb-6">
  <p className="text-base md:text-base pb-[24px] md:text-left text-center text-gray-950 dark:text-gray-50">
    Trigger onchain operations and sponsor them with [Paymaster](https://www.coinbase.com/developer-platform/products/paymaster).
  </p>
  <a href="/transaction/transaction" title="Start with Transaction Component" className="mx-auto md:m-0 flex justify-center items-center border border-indigo-600 text-indigo-600 hover:bg-gray-200 dark:hover:bg-gray-700 dark:border-indigo-400 dark:text-indigo-400 dark:hover:border-indigo-300 font-bold leading-6 px-3 py-2 rounded-xl border-solid w-[210px]">
    Start with Transaction
  </a>
  <div className="flex grow md:flex-row pt-[44px] flex-col">
    <div className="w-[664px] max-w-full">
```tsx twoslash
// @noErrors: 2304 - Cannot find name 'CONTRACT_ADDRESS', 'CONTRACT_ABI', 'CONTRACT_FUNCTION_NAME'
import { 
  Transaction, 
  TransactionButton, 
  TransactionSponsor, 
  TransactionStatus, 
  TransactionStatusLabel, 
  TransactionStatusAction,
  TransactionDefault,
} from '@coinbase/onchainkit/transaction';
import { base } from 'viem/chains';
// ---cut-before---
<Transaction
  chainId={base.id}
  contracts={[
    {
      address: CONTRACT_ADDRESS,
      abi: CONTRACT_ABI,
      functionName: CONTRACT_FUNCTION_NAME,
      args: [],
    },
  ]}
>
  <TransactionButton />
  <TransactionSponsor />
  <TransactionStatus>
    <TransactionStatusLabel />
    <TransactionStatusAction />
  </TransactionStatus>
</Transaction>
```
    </div>
    <div className='flex grow items-center justify-center h-24 mt-[50px] md:mt-0 md:h-auto'>
      <App>
        <TransactionWrapper>
          {({ address, contracts, onError, onSuccess }) => {
            const capabilities = {
              paymasterService: {
                url: import.meta.env.VITE_CDP_PAYMASTER_AND_BUNDLER_ENDPOINT,
              },
            }
            if (address) {
              return (
                <Transaction
                  capabilities={capabilities}
                  chainId={84532}
                  contracts={contracts}
                  onError={onError}
                  onSuccess={onSuccess}
                >
                <TransactionButton className="w-[180px]"/>
                  <TransactionSponsor />
                  <TransactionStatus>
                    <TransactionStatusLabel />
                    <TransactionStatusAction />
                  </TransactionStatus>
                </Transaction>
              )
            } else {
              return (
                <Wallet>
                  <ConnectWallet>
                    <Avatar className="h-6 w-6" />
                    <Name />
                  </ConnectWallet>
                </Wallet>
              )
            }
          }}
        </TransactionWrapper>
      </App>
    </div>
  </div>
</aside>

  <main id="swap" className="pt-[56px] flex flex-col gap-4 md:flex-row md:text-left text-center">
    <a href="#swap" title="Swap Component details">
      <h3 className="basis-1/2 py-[15px] text-4xl md:text-4xl text-gray-950 dark:text-gray-50">Swap</h3>
    </a>
  </main>
  <aside className="pb-6">
    <p className="text-base md:text-base pb-[24px] md:text-left text-center text-gray-950 dark:text-gray-50">
      Swap [Tokens](/token/types#token) using the [Swap](/swap/swap) components.
    </p>
    <a href="/swap/swap" title="Start with Swap Component" className="mx-auto md:m-0 flex justify-center items-center border border-indigo-600 text-indigo-600 hover:bg-gray-200 dark:hover:bg-gray-700 dark:border-indigo-400 dark:text-indigo-400 dark:hover:border-indigo-300 font-bold leading-6 px-3 py-2 rounded-xl border-solid w-[180px]">
      Start with Swap
    </a>
    <div className="flex grow flex-col items-center md:flex-row pt-[44px] md:pt-[20px]">
      <div className="w-[664px] max-w-full">
```tsx twoslash
import { 
  Swap, 
  SwapAmountInput, 
  SwapToggleButton, 
  SwapButton, 
  SwapMessage 
} from '@coinbase/onchainkit/swap';
import type { Token } from '@coinbase/onchainkit/token';
const ETHToken: Token = {
  address: "",
  chainId: 8453,
  decimals: 18,
  name: "Ethereum",
  symbol: "ETH",
  image: "https://dynamic-assets.coinbase.com/dbb4b4983bde81309ddab83eb598358eb44375b930b94687ebe38bc22e52c3b2125258ffb8477a5ef22e33d6bd72e32a506c391caa13af64c00e46613c3e5806/asset_icons/4113b082d21cc5fab17fc8f2d19fb996165bcce635e6900f7fc2d57c4ef33ae9.png",
};

const USDCToken: Token = {
  address: "0x833589fCD6eDb6E08f4c7C32D4f71b54bdA02913",
  chainId: 8453,
  decimals: 6,
  name: "USDC",
  symbol: "USDC",
  image: "https://dynamic-assets.coinbase.com/3c15df5e2ac7d4abbe9499ed9335041f00c620f28e8de2f93474a9f432058742cdf4674bd43f309e69778a26969372310135be97eb183d91c492154176d455b8/asset_icons/9d67b728b6c8f457717154b3a35f9ddc702eae7e76c4684ee39302c4d7fd0bb8.png",
};
const swappableTokens = [ETHToken, USDCToken];
// ---cut-before---
<Swap>
  <SwapAmountInput
    label="Sell"
    swappableTokens={swappableTokens}
    token={ETHToken}
    type="from"
  />
  <SwapToggleButton />
  <SwapAmountInput
    label="Buy"
    swappableTokens={swappableTokens}
    token={USDCToken}
    type="to"
  />
  <SwapButton />
  <SwapMessage />
</Swap>
```
      </div>
      <div className='flex grow items-center justify-center h-auto p-6'>
<App>
  <SwapWrapper>
    {({ address, swappableTokens }) => {
      if (address) {
        return (
          <Swap>
            <SwapAmountInput
              label="Sell"
              swappableTokens={swappableTokens}
              token={swappableTokens[1]}
              type="from"
            />
            <SwapToggleButton />
            <SwapAmountInput
              label="Buy"
              swappableTokens={swappableTokens}
              token={swappableTokens[2]}
              type="to"
            />
            <SwapButton disabled />
            <SwapMessage />
          </Swap>
        )
      }
      return <>
        <Wallet>
          <ConnectWallet>
            <Avatar className="h-6 w-6" />
            <Name />
          </ConnectWallet>
        </Wallet>
      </>;
    }}
  </SwapWrapper>
</App>
      </div>
    </div>
  </aside>

  <main id="fund" className="pt-[56px] flex flex-col gap-4 md:flex-row md:text-left text-center">
    <a href="#fund" title="Fund component details">
      <h3 className="basis-1/2 py-[15px] text-4xl md:text-4xl text-gray-950 dark:text-gray-50">Fund</h3>
    </a>
  </main>
  <aside className="pb-10">
    <p className="text-base md:text-base pb-[24px] md:text-left text-center text-gray-950 dark:text-gray-50">
      Fund a wallet by transferring from another wallet, transferring from a Coinbase account, or purchasing crypto using debit card.
    </p>
    <a href="/fund/fund-button" title="Start with Fund Component" className="mx-auto md:m-0 flex justify-center items-center border border-indigo-600 text-indigo-600 hover:bg-gray-200 dark:hover:bg-gray-700 dark:border-indigo-400 dark:text-indigo-400 dark:hover:border-indigo-300 font-bold leading-6 px-3 py-2 rounded-xl border-solid w-[180px]">
      Start with Fund
    </a>
    <div className="flex grow flex-col items-center md:flex-row pt-[44px]">
      <div className="w-[664px] max-w-full">
```tsx twoslash
import { FundButton } from '@coinbase/onchainkit/fund';
<<<<<<< HEAD

=======
// ---cut-before---
>>>>>>> 30c2cf14
<FundButton />
```
      </div>
    <div className='flex grow items-center justify-center h-24 md:h-auto'>
      <App>
  <FundWrapper>
    {({ address }) => {
      if (address) {
        return (
          <FundButton className="w-[180px]" />
        )
      }
      return <>
        <Wallet>
          <ConnectWallet>
            <Avatar className="h-6 w-6" />
            <Name />
          </ConnectWallet>
        </Wallet>
      </>;
    }}
  </FundWrapper>
</App>
      </div>
    </div>
  </aside>

  <main id="identity" className="flex flex-col gap-4 md:flex-row md:text-left text-center">
    <a href="#identity" title="Identity Component details">
      <h3 className="basis-1/2 py-[15px] text-4xl md:text-4xl text-gray-950 dark:text-gray-50">Identity</h3>
    </a>
  </main>
  <aside className="pb-6">
    <p className="text-base md:text-base pb-[24px] md:text-left text-center text-gray-950 dark:text-gray-50">
      Display ENS [avatars](/identity/avatar), Attestation [badges](/identity/badge), ENS [names](/identity/name) and account [addresses](/identity/address).
    </p>
    <a href="/identity/identity" title="Start with Identity Component" className="mx-auto md:m-0 flex justify-center items-center border border-indigo-600 text-indigo-600 hover:bg-gray-200 dark:hover:bg-gray-700 dark:border-indigo-400 dark:text-indigo-400 dark:hover:border-indigo-300 font-bold leading-6 px-3 py-2 rounded-xl border-solid w-[180px]">
      Start with Identity
    </a>
    <div className="flex grow md:flex-row pt-[44px] flex-col">
      <div className="w-[664px] max-w-full">

```tsx twoslash
import { Identity, Avatar, Badge, Name, Address } from '@coinbase/onchainkit/identity';
// ---cut-before---
<Identity
  address="0x838aD0EAE54F99F1926dA7C3b6bFbF617389B4D9"
  schemaId="0xf8b05c79f090979bf4a80270aba232dff11a10d9ca55c4f88de95317970f0de9"
  className="rounded-xl"
>
  <Avatar>
    <Badge className="badge"/>
  </Avatar>
  <Name />
  <Address />
</Identity>
```

    </div>
    <div className='flex grow items-center justify-center h-24 md:h-auto'>
      <App>
        <Identity
          schemaId="0xf8b05c79f090979bf4a80270aba232dff11a10d9ca55c4f88de95317970f0de9"
          address="0x838aD0EAE54F99F1926dA7C3b6bFbF617389B4D9"
          className="rounded-xl"
        >
          <Avatar>
            <Badge className="badge"/>
          </Avatar>
          <Name />
          <Address />
        </Identity>
      </App>
      </div>
    </div>
  </aside>
  </section>

{' '}
<Tweets />
{' '}

<hr className="my-8 md:my-20" />
  <footer className="landing-footer flex flex-col justify-center space-y-[25px] max-w-screen-xl w-full pb-[30px]">
    <div className="flex flex-col md:flex-row md:items-end justify-between">
      <div className="flex flex-col justify-between xl:flex-row xl:space-x-[25px]">
        <div className="pt-[20px] xl:pt-[40px]">
          <h1 className="text-6xl md:text-8xl font-medium no-underline text-gray-950 dark:text-gray-50 tracking-[-0.2rem]">OnchainKit</h1>
          <p className="leading-7 text-xl text-gray-800 dark:text-gray-200 px-0 py-6 max-w-[500px] md:text-left text-center">
            Build onchain apps with ready-to-use React components and Typescript utilities.
          </p>
          <a href="/getting-started" title="Get started with OnchainKit" className="alternate-button mx-auto md:mx-0 flex justify-center items-center bg-indigo-600 hover:bg-indigo-700 text-gray-50 dark:bg-indigo-400 dark:text-gray-950 dark:hover:bg-indigo-300 font-bold leading-6 px-3 py-2 rounded-xl w-[140px]">
            Get started
          </a>
        </div>
      </div>
      <div className="flex flex-col gap-4 items-center md:items-end py-3 md:py-0">
        <ul className="flex space-x-[28px] py-3 md:py-0">
          <li>[Docs](/getting-started)</li>
          <li>[Playground](https://onchainkit.xyz/playground)</li>
          <li>[Coverage 100%](https://onchainkit.xyz/coverage)</li>
          <li>[Template](https://github.com/coinbase/onchain-app-template)</li>
          <li>[Figma](https://www.figma.com/community/file/1370194397345450683/onchainkit)</li>
        </ul>
        <ul className="social-icons-list flex space-x-[28px]">
          <a href="https://github.com/coinbase/onchainkit" title="View OnchainKit Github" target="_blank">
            <svg width="20" height="19" viewBox="0 0 20 19" fill="none" xmlns="http://www.w3.org/2000/svg">
              <path fillRule="evenodd" clipRule="evenodd" d="M10.0719 0.19519C4.83504 0.19519 0.601562 4.45988 0.601562 9.73589C0.601562 13.9533 3.3141 17.5232 7.07711 18.7867C7.54758 18.8817 7.71991 18.5814 7.71991 18.3289C7.71991 18.1077 7.70441 17.3495 7.70441 16.5596C5.06999 17.1283 4.5214 15.4223 4.5214 15.4223C4.09803 14.3166 3.47073 14.0324 3.47073 14.0324C2.60849 13.4479 3.53354 13.4479 3.53354 13.4479C4.48999 13.5111 4.99187 14.4272 4.99187 14.4272C5.83841 15.8803 7.20253 15.4698 7.75132 15.217C7.82963 14.6009 8.08067 14.1745 8.34721 13.9376C6.24608 13.7164 4.03541 12.8951 4.03541 9.23033C4.03541 8.1878 4.41148 7.33487 5.00738 6.67151C4.91336 6.43463 4.58401 5.45511 5.10159 4.1441C5.10159 4.1441 5.90122 3.89132 7.70421 5.12343C8.47614 4.91459 9.27221 4.80835 10.0719 4.80745C10.8715 4.80745 11.6867 4.91814 12.4394 5.12343C14.2426 3.89132 15.0422 4.1441 15.0422 4.1441C15.5598 5.45511 15.2302 6.43463 15.1362 6.67151C15.7478 7.33487 16.1084 8.1878 16.1084 9.23033C16.1084 12.8951 13.8977 13.7005 11.7809 13.9376C12.1259 14.2377 12.4237 14.8062 12.4237 15.7066C12.4237 16.9861 12.4082 18.0129 12.4082 18.3287C12.4082 18.5814 12.5807 18.8817 13.051 18.7869C16.814 17.523 19.5265 13.9533 19.5265 9.73589C19.542 4.45988 15.293 0.19519 10.0719 0.19519Z" fill="#F9FAFB"/>
            </svg>
          </a>
          <a href="https://discord.gg/vbpeXpkPkw" title="View OnchainKit discord" target="_blank">
            <svg width="19" height="15" viewBox="0 0 19 15" fill="none" xmlns="http://www.w3.org/2000/svg">
              <path d="M16.0995 1.52957C14.8561 0.960314 13.5435 0.556465 12.1951 0.328339C12.0106 0.658176 11.8437 0.997534 11.695 1.34499C10.2587 1.12857 8.79818 1.12857 7.36193 1.34499C7.21317 0.99757 7.04622 0.658216 6.86179 0.328339C5.51258 0.558391 4.19908 0.963199 2.95444 1.53255C0.483511 5.18834 -0.18632 8.75333 0.148595 12.2677C1.59564 13.3368 3.21529 14.1499 4.93714 14.6717C5.32485 14.1502 5.66793 13.597 5.96273 13.0179C5.4028 12.8088 4.86237 12.5508 4.34769 12.2469C4.48315 12.1486 4.61562 12.0474 4.74364 11.9492C6.24123 12.6534 7.87577 13.0186 9.5307 13.0186C11.1856 13.0186 12.8202 12.6534 14.3178 11.9492C14.4473 12.0548 14.5797 12.1561 14.7137 12.2469C14.198 12.5513 13.6566 12.8098 13.0957 13.0194C13.3901 13.5982 13.7332 14.151 14.1213 14.6717C15.8446 14.152 17.4655 13.3393 18.9128 12.2692C19.3058 8.19365 18.2415 4.6614 16.0995 1.52957ZM6.38696 10.1064C5.45366 10.1064 4.68261 9.25942 4.68261 8.21746C4.68261 7.1755 5.42686 6.32109 6.38398 6.32109C7.34109 6.32109 8.10619 7.1755 8.08981 8.21746C8.07344 9.25942 7.33812 10.1064 6.38696 10.1064ZM12.6744 10.1064C11.7396 10.1064 10.9716 9.25942 10.9716 8.21746C10.9716 7.1755 11.7158 6.32109 12.6744 6.32109C13.633 6.32109 14.3922 7.1755 14.3758 8.21746C14.3594 9.25942 13.6256 10.1064 12.6744 10.1064Z" fill="#F9FAFB"/>
            </svg>
          </a>
          <a href="https://x.com/Onchainkit" title="View OnchainKit twitter page" target="_blank">
            <svg width="20" height="17" viewBox="0 0 20 17" fill="none" xmlns="http://www.w3.org/2000/svg">
              <path d="M17.5224 4.63938C17.534 4.80622 17.534 4.97306 17.534 5.14144C17.534 10.2719 13.6282 16.1889 6.48649 16.1889V16.1858C4.37679 16.1889 2.31092 15.5846 0.534897 14.4452C0.841664 14.4821 1.14997 14.5005 1.45904 14.5013C3.20739 14.5028 4.90575 13.9162 6.28121 12.836C4.61974 12.8045 3.16279 11.7212 2.65382 10.1397C3.23583 10.2519 3.83553 10.2289 4.40678 10.0728C2.59539 9.70681 1.2922 8.11531 1.2922 6.26702V6.21781C1.83193 6.51843 2.43624 6.68527 3.05439 6.70372C1.34833 5.56353 0.822443 3.29391 1.85269 1.51943C3.82399 3.94512 6.73252 5.41976 9.85478 5.57583C9.54186 4.22729 9.96933 2.81416 10.9781 1.86618C12.5419 0.396155 15.0014 0.471501 16.4714 2.03455C17.341 1.8631 18.1744 1.54403 18.9371 1.09196C18.6472 1.99073 18.0406 2.75419 17.2303 3.23933C17.9999 3.1486 18.7518 2.94255 19.4599 2.6281C18.9386 3.40924 18.282 4.08966 17.5224 4.63938Z" fill="#F9FAFB"/>
            </svg>
          </a>
          <a href="https://warpcast.com/~/channel/onchainkit" title="View OnchainKit Warpcast page" target="_blank">
            <svg width="20" height="18" viewBox="0 0 19 19" xmlns="http://www.w3.org/2000/svg">
              <g transform="translate(0,19) scale(0.1,-0.1)" fill="#F9FAFB">
                <path d="M12 178 c-16 -16 -16 -150 0 -166 16 -16 150 -16 166 0 16 16 16 150 0 166 -16 16 -150 16 -166 0z m59 -65 c1 -17 2 -17 6 0 6 22 33 22 34 0 1 -17 2 -17 6 0 2 9 10 17 18 17 10 0 11 -8 3 -40 -11 -43 -22 -50 -36 -24 -8 15 -10 15 -15 0 -11 -27 -24 -18 -35 24 -8 32 -7 40 4 40 8 0 15 -8 15 -17z"/>
              </g>
            </svg>
          </a>
        </ul>
      </div>
    </div>
    <p className="leading-7 text-sm text-gray-800 dark:text-gray-200 px-0 pt-16">
      This project is licensed under the [MIT License](https://github.com/coinbase/onchainkit/blob/main/LICENSE.md) · [Terms of Service](https://www.coinbase.com/legal/cloud/terms-of-service).
    </p>
  </footer>
</main><|MERGE_RESOLUTION|>--- conflicted
+++ resolved
@@ -411,11 +411,8 @@
       <div className="w-[664px] max-w-full">
 ```tsx twoslash
 import { FundButton } from '@coinbase/onchainkit/fund';
-<<<<<<< HEAD
-
-=======
-// ---cut-before---
->>>>>>> 30c2cf14
+---cut-before---
+
 <FundButton />
 ```
       </div>
