--- conflicted
+++ resolved
@@ -14,7 +14,6 @@
 import TransactionDefaultDemo from './demo/TransactionDefault';
 import WalletDemo from './demo/Wallet';
 import WalletDefaultDemo from './demo/WalletDefault';
-import { cn } from '@/lib/utils';
 
 function Demo() {
   const { activeComponent } = useContext(AppContext);
@@ -45,7 +44,6 @@
 
   // biome-ignore lint/complexity/noExcessiveCognitiveComplexity: TODO: refactor
   function renderActiveComponent() {
-
     if (activeComponent === OnchainKitComponent.Fund) {
       return <FundDemo />;
     }
@@ -108,15 +106,11 @@
           <button
             type="button"
             onClick={toggleSidebar}
-<<<<<<< HEAD
-            className={cn(buttonStyles, 'px-1 transition-transform sm:hidden', sideBarVisible ? '-rotate-90' : 'rotate-90')}
-=======
             className={cn(
               buttonStyles,
               'px-1 transition-transform sm:hidden',
               sideBarVisible ? '-rotate-90' : 'rotate-90',
             )}
->>>>>>> 9a2d2fb6
           >
             <span className="pl-2">&rang;</span>
           </button>
