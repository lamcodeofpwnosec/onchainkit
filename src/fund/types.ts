--- conflicted
+++ resolved
@@ -157,22 +157,12 @@
 
 export type PublicErrorEvent = {
   eventName: 'error';
-<<<<<<< HEAD
-  // biome-ignore lint/suspicious/noExplicitAny: <explanation>
-  error: any;
-=======
   error: OnRampError;
->>>>>>> 69a759fc
 };
 
 export type ExitEvent = {
   eventName: 'exit';
-<<<<<<< HEAD
-  // biome-ignore lint/suspicious/noExplicitAny: <explanation>
-  error?: any;
-=======
   error?: OnRampError;
->>>>>>> 69a759fc
 };
 
 export type SuccessEvent = {
@@ -190,14 +180,10 @@
   | PublicErrorEvent
   | ExitEvent
   | SuccessEvent
-<<<<<<< HEAD
-  | RequestOpenUrlEvent;
-=======
   | RequestOpenUrlEvent;
 
 export type OnRampError = {
   errorType: 'internal_error' | 'handled_error' | 'network_error';
   code?: string;
   debugMessage?: string;
-};
->>>>>>> 69a759fc
+};