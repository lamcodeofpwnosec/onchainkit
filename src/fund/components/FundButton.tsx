import { useCallback, useMemo } from 'react';
import { useTheme } from '../../core-react/internal/hooks/useTheme';
<<<<<<< HEAD
import { AddSvg } from '../../internal/svg/addSvg';
import { SuccessSvg } from '../../internal/svg/successSvg';
import { ErrorSvg } from '../../internal/svg/errorSvg';
import { openPopup } from '../../internal/utils/openPopup';
import { border, cn, color, icon, pressable, text } from '../../styles/theme';
=======
import { addSvg } from '../../internal/svg/addSvg';
import { border, cn, color, pressable, text } from '../../styles/theme';

import { openPopup } from '@/ui-react/internal/utils/openPopup';
>>>>>>> 915fa90c
import { useGetFundingUrl } from '../hooks/useGetFundingUrl';
import type { FundButtonReact } from '../types';
import { getFundingPopupSize } from '../utils/getFundingPopupSize';
import { Spinner } from '../../internal/components/Spinner';

export function FundButton({
  className,
  disabled = false,
  fundingUrl,
  hideIcon = false,
  hideText = false,
  openIn = 'popup',
  popupSize = 'md',
  rel,
  target,
  text: buttonText = 'Fund',
  successText: buttonSuccessText = 'Success',
  errorText: buttonErrorText = 'Something went wrong',
  state: buttonState = 'default',
  onPopupClose,
  onClick,
}: FundButtonReact) {
  const componentTheme = useTheme();
  // If the fundingUrl prop is undefined, fallback to our recommended funding URL based on the wallet type
  const fundingUrlToRender = fundingUrl ?? useGetFundingUrl();
  const isDisabled = disabled || !fundingUrlToRender;

  const handleClick = useCallback(
    (e: React.MouseEvent) => {
      e.preventDefault();
      if (fundingUrlToRender) {
        onClick?.();
        const { height, width } = getFundingPopupSize(
          popupSize,
          fundingUrlToRender
        );
        const popupWindow = openPopup({
          url: fundingUrlToRender,
          height,
          width,
          target,
        });

        if (!popupWindow) {
          return null;
        }

        const interval = setInterval(() => {
          if (popupWindow?.closed) {
            clearInterval(interval);
            onPopupClose?.();
          }
        }, 500);
      }
    },
    [fundingUrlToRender, popupSize, target, onPopupClose, onClick]
  );

  const buttonColorClass = useMemo(() => {
    switch (buttonState) {
      case 'error':
        return pressable.error;
      case 'loading':
      case 'success':
        return pressable.primary;
      default:
        return pressable.primary;
    }
  }, [buttonState]);

  const classNames = cn(
    componentTheme,
    buttonColorClass,
    'px-4 py-3 inline-flex items-center justify-center space-x-2 disabled',
    isDisabled && pressable.disabled,
    text.headline,
    border.radius,
    color.inverse,
    className
  );

  const buttonIcon = useMemo(() => {
    if (hideIcon) {
      return null;
    }
    switch(buttonState) {
      case 'loading':
        return '';
      case 'success':
        return <SuccessSvg className={cn(icon.inverse)} />;
      case 'error':
        return <ErrorSvg className={cn(icon.inverse)} />;
      default:
        return <AddSvg />;
    }
  }, [buttonState, hideIcon]);

  const buttonTextContent = useMemo(() => {
    switch(buttonState) {
      case 'loading':
        return '';
      case 'success':
        return buttonSuccessText;
      case 'error':
        return buttonErrorText;
      default:
        return buttonText;
    }
  }, [buttonState, buttonSuccessText, buttonErrorText, buttonText]);

  const buttonContent = (
    <>
      {buttonState === 'loading' && <Spinner />}
      {/* h-6 is to match the icon height to the line-height set by text.headline */}
      {buttonIcon && <span className="flex h-6 items-center">{buttonIcon}</span>}
      {hideText || <span data-testid="fundButtonTextContent">{buttonTextContent}</span>}
    </>
  );

  if (openIn === 'tab') {
    return (
      <a
        className={classNames}
        href={fundingUrlToRender}
        // If openIn is 'tab', default target to _blank so we don't accidentally navigate in the current tab
        target={target ?? '_blank'}
        rel={rel}
      >
        {buttonContent}
      </a>
    );
  }

  return (
    <button
      className={classNames}
      onClick={handleClick}
      type="button"
      disabled={isDisabled}
    >
      {buttonContent}
    </button>
  );
}<|MERGE_RESOLUTION|>--- conflicted
+++ resolved
@@ -1,17 +1,10 @@
 import { useCallback, useMemo } from 'react';
 import { useTheme } from '../../core-react/internal/hooks/useTheme';
-<<<<<<< HEAD
 import { AddSvg } from '../../internal/svg/addSvg';
 import { SuccessSvg } from '../../internal/svg/successSvg';
 import { ErrorSvg } from '../../internal/svg/errorSvg';
-import { openPopup } from '../../internal/utils/openPopup';
 import { border, cn, color, icon, pressable, text } from '../../styles/theme';
-=======
-import { addSvg } from '../../internal/svg/addSvg';
-import { border, cn, color, pressable, text } from '../../styles/theme';
-
 import { openPopup } from '@/ui-react/internal/utils/openPopup';
->>>>>>> 915fa90c
 import { useGetFundingUrl } from '../hooks/useGetFundingUrl';
 import type { FundButtonReact } from '../types';
 import { getFundingPopupSize } from '../utils/getFundingPopupSize';
